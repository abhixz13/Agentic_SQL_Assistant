--- conflicted
+++ resolved
@@ -8,12 +8,6 @@
 from pydantic import BaseModel
 from agents.visualization.agent import VisualizationAgent, VisualizationOptions
 from agents.base import Agent
-<<<<<<< HEAD
-from services.llm_service import LLMService
-from learning.feedback import FeedbackCollector
-=======
-from services.validation_engine import ValidationEngine
->>>>>>> e9e5f592
 
 class ExecutionPlan:
     """Tracks current SQL, retries, errors, and optional visualization options."""
@@ -122,21 +116,7 @@
                     break
 
                 # 5) Classify & repair
-<<<<<<< HEAD
-                err_type = self._classify_error(err_msg)
-                repaired_sql = self._repair_sql(last_sql, schema_context, err_type, err_msg)
-                FeedbackCollector.log_interaction(
-                    query=None,
-                    schema=schema_context,
-                    generated_sql=last_sql,
-                    error=err_msg,
-                    corrected_sql=repaired_sql,
-                )
-=======
-                err_msg = str(e)
-                err_type = self.validation_engine._classify_error(err_msg)
-                repaired_sql = self.validation_engine.repair(last_sql, err_msg, schema_context)
->>>>>>> e9e5f592
+
                 if repaired_sql and repaired_sql.strip() != last_sql.strip():
                     # Optional: log for guideline mining
                     self._log_guideline_case(
